--- conflicted
+++ resolved
@@ -443,45 +443,6 @@
         connection_uuid: Uuid,
     ) -> PlannerResult {
         let mut relation_expr = self.plan_query(&query)?;
-
-<<<<<<< HEAD
-fn build_source(
-    schema: &SourceSchema,
-    kafka_addr: SocketAddr,
-    name: String,
-    topic: String,
-) -> Result<Source, failure::Error> {
-    let (key_schema, value_schema, schema_registry_url) = match schema {
-        SourceSchema::Raw(schema) => (schema.to_owned(), schema.to_owned(), None), // What should we actually do here?
-        SourceSchema::Registry(url) => {
-            // TODO(benesch): we need to fetch this schema
-            // asynchronously to avoid blocking the command
-            // processing thread.
-            let url: Url = url.parse()?;
-            let ccsr_client = ccsr::Client::new(url.clone());
-            let key_schema = ccsr_client.get_schema_by_subject(&format!("{}-key", topic))?;
-            let value_schema = ccsr_client.get_schema_by_subject(&format!("{}-value", topic))?;
-
-            (key_schema.raw, value_schema.raw, Some(url))
-        }
-    };
-
-    let typ = avro::validate_value_schema(&value_schema)?;
-    let pkey_indices = avro::validate_key_schema_get_pkey_indices(&key_schema, &typ)?;
-
-    Ok(Source {
-        name,
-        connector: SourceConnector::Kafka(KafkaSourceConnector {
-            addr: kafka_addr,
-            topic,
-            raw_schema: value_schema,
-            schema_registry_url,
-        }),
-        typ,
-        pkey_indices
-    })
-}
-=======
         if stage == Stage::Dataflow {
             Ok((
                 SqlResponse::SendRows {
@@ -509,7 +470,6 @@
             ))
         }
     }
->>>>>>> d44e4ace
 
     fn plan_create_statement(&self, stmt: &Statement) -> Result<Vec<Dataflow>, failure::Error> {
         match stmt {
@@ -2127,28 +2087,34 @@
     name: String,
     topic: String,
 ) -> Result<Source, failure::Error> {
-    let (raw_schema, schema_registry_url) = match schema {
-        SourceSchema::Raw(schema) => (schema.to_owned(), None),
+    let (key_schema, value_schema, schema_registry_url) = match schema {
+        SourceSchema::Raw(schema) => (schema.to_owned(), schema.to_owned(), None), // What should we actually do here?
         SourceSchema::Registry(url) => {
             // TODO(benesch): we need to fetch this schema
             // asynchronously to avoid blocking the command
             // processing thread.
             let url: Url = url.parse()?;
             let ccsr_client = ccsr::Client::new(url.clone());
-            let res = ccsr_client.get_schema_by_subject(&format!("{}-value", topic))?;
-            (res.raw, Some(url))
+            let key_schema = ccsr_client.get_schema_by_subject(&format!("{}-key", topic))?;
+            let value_schema = ccsr_client.get_schema_by_subject(&format!("{}-value", topic))?;
+
+            (key_schema.raw, value_schema.raw, Some(url))
         }
     };
-    let typ = avro::validate_schema(&raw_schema)?;
+
+    let typ = avro::validate_value_schema(&value_schema)?;
+    let pkey_indices = avro::validate_key_schema_get_pkey_indices(&key_schema, &typ)?;
+
     Ok(Source {
         name,
         connector: SourceConnector::Kafka(KafkaSourceConnector {
             addr: kafka_addr,
             topic,
-            raw_schema,
+            raw_schema: value_schema,
             schema_registry_url,
         }),
         typ,
+        pkey_indices
     })
 }
 
