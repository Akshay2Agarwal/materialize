--- conflicted
+++ resolved
@@ -6,12 +6,7 @@
 use expr as dataflow_expr;
 use ore::collections::CollectionExt;
 use repr::*;
-<<<<<<< HEAD
-use std::collections::{HashMap, HashSet};
-=======
 use std::collections::{BTreeMap, HashMap, HashSet};
-use std::iter::FromIterator;
->>>>>>> b4235c6d
 use std::mem;
 
 // these happen to be unchanged at the moment, but there might be additions later
